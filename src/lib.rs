use std::env;

use crate::{
    nixpacks::{
        app::App, environment::Environment, logger::Logger, nix::Pkg, plan::BuildPlan, AppBuilder,
        AppBuilderOptions,
    },
<<<<<<< HEAD
    providers::rust::RustProvider,
=======
    providers::{
        deno::DenoProvider, go::GolangProvider, npm::NpmProvider, python::PythonProvider,
        rust::RustProvider, yarn::YarnProvider,
    },
>>>>>>> de73156b
};
use anyhow::{bail, Result};
use providers::{
    deno::DenoProvider, go::GolangProvider, npm::NpmProvider, yarn::YarnProvider, Provider,
};

pub(crate) mod chain;
pub mod nixpacks;
pub mod providers;

pub fn get_providers() -> Vec<&'static dyn Provider> {
    vec![
        &GolangProvider {},
        &DenoProvider {},
        &YarnProvider {},
        &NpmProvider {},
        &RustProvider {},
<<<<<<< HEAD
=======
        &PythonProvider {},
        &DenoProvider {},
>>>>>>> de73156b
    ]
}

pub fn gen_plan(
    path: &str,
    custom_pkgs: Vec<&str>,
    custom_build_cmd: Option<String>,
    custom_start_cmd: Option<String>,
    envs: Vec<&str>,
    pin_pkgs: bool,
) -> Result<BuildPlan> {
    let logger = Logger::new();
    let providers = get_providers();

    let options = AppBuilderOptions {
        custom_pkgs: custom_pkgs.iter().map(|p| Pkg::new(p)).collect(),
        custom_build_cmd,
        custom_start_cmd,
        pin_pkgs,
        out_dir: None,
        plan_path: None,
    };

    let app = App::new(path)?;
    let environment = create_environment(envs)?;
    let mut app_builder = AppBuilder::new(None, &app, &environment, &logger, &options)?;

    let plan = app_builder.plan(providers)?;
    Ok(plan)
}

#[allow(clippy::too_many_arguments)]
pub fn build(
    path: &str,
    name: Option<String>,
    custom_pkgs: Vec<&str>,
    custom_build_cmd: Option<String>,
    custom_start_cmd: Option<String>,
    pin_pkgs: bool,
    envs: Vec<&str>,
    plan_path: Option<String>,
    out_dir: Option<String>,
) -> Result<()> {
    let logger = Logger::new();
    let providers = get_providers();

    let options = AppBuilderOptions {
        custom_pkgs: custom_pkgs.iter().map(|p| Pkg::new(p)).collect(),
        custom_build_cmd,
        custom_start_cmd,
        pin_pkgs,
        out_dir,
        plan_path,
    };

    let app = App::new(path)?;
    let environment = create_environment(envs)?;
    let mut app_builder = AppBuilder::new(name, &app, &environment, &logger, &options)?;

    app_builder.build(providers)?;

    Ok(())
}

pub fn create_environment(envs: Vec<&str>) -> Result<Environment> {
    let mut environment = Environment::default();
    for env in envs {
        let v: Vec<&str> = env.split('=').collect();
        if v.len() == 1 {
            // Pull the variable from the current environment
            let name = v[0];
            if let Ok(value) = env::var(name) {
                // Variable is set
                environment.set_variable(name.to_string(), value);
            }
        } else if v.len() > 2 {
            bail!("Unable to parse variable string");
        } else {
            // Use provided name, value pair
            environment.set_variable(v[0].to_string(), v[1].to_string());
        }
    }

    Ok(environment)
}

#[cfg(test)]
mod tests {
    use crate::create_environment;

    #[test]
    fn test_environment_variable_parsing() {
        let environment =
            create_environment(vec!["HELLO=world", "CARGO_PKG_NAME", "NON_EXISTANT"]).unwrap();
        assert_eq!(
            environment.get_variable("HELLO"),
            Some(&"world".to_string())
        );
        assert_eq!(
            environment.get_variable("CARGO_PKG_NAME"),
            Some(&"nixpacks".to_string())
        );
        assert!(environment.get_variable("NON_EXISTANT").is_none());
    }

    #[test]
    fn test_create_invalid_environment() {
        assert!(create_environment(vec!["INVALID=ENV=CONFIG"]).is_err());
    }
}<|MERGE_RESOLUTION|>--- conflicted
+++ resolved
@@ -5,19 +5,13 @@
         app::App, environment::Environment, logger::Logger, nix::Pkg, plan::BuildPlan, AppBuilder,
         AppBuilderOptions,
     },
-<<<<<<< HEAD
-    providers::rust::RustProvider,
-=======
     providers::{
         deno::DenoProvider, go::GolangProvider, npm::NpmProvider, python::PythonProvider,
         rust::RustProvider, yarn::YarnProvider,
     },
->>>>>>> de73156b
 };
 use anyhow::{bail, Result};
-use providers::{
-    deno::DenoProvider, go::GolangProvider, npm::NpmProvider, yarn::YarnProvider, Provider,
-};
+use providers::Provider;
 
 pub(crate) mod chain;
 pub mod nixpacks;
@@ -30,11 +24,8 @@
         &YarnProvider {},
         &NpmProvider {},
         &RustProvider {},
-<<<<<<< HEAD
-=======
         &PythonProvider {},
         &DenoProvider {},
->>>>>>> de73156b
     ]
 }
 
