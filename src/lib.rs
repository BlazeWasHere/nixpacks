--- conflicted
+++ resolved
@@ -6,12 +6,9 @@
         AppBuilderOptions,
     },
     providers::{
-<<<<<<< HEAD
-        crystal::CrystalProvider, deno::DenoProvider, go::GolangProvider, node::NodeProvider,
-=======
-        deno::DenoProvider, go::GolangProvider, haskell::HaskellStackProvider, node::NodeProvider,
->>>>>>> f792eeeb
-        python::PythonProvider, rust::RustProvider,
+        crystal::CrystalProvider, deno::DenoProvider, go::GolangProvider,
+        haskell::HaskellStackProvider, node::NodeProvider, python::PythonProvider,
+        rust::RustProvider,
     },
 };
 use anyhow::{bail, Result};
@@ -28,11 +25,8 @@
         &NodeProvider {},
         &RustProvider {},
         &PythonProvider {},
-<<<<<<< HEAD
+        &HaskellStackProvider {},
         &CrystalProvider {},
-=======
-        &HaskellStackProvider {},
->>>>>>> f792eeeb
     ]
 }
 
