--- conflicted
+++ resolved
@@ -11,8 +11,11 @@
     plan::BuildPlan,
 };
 use anyhow::{bail, Context, Ok, Result};
+use bollard::{image::BuildImageOptions, service::BuildInfoAux};
+#[cfg(feature = "buildkit")]
 use bollard::{
     image::{BuildImageOptions, BuilderVersion},
+    service::BuildInfoAux,
     Docker as BollardDocker,
 };
 use std::{
@@ -25,7 +28,7 @@
 pub struct DockerImageBuilder {
     logger: Logger,
     options: DockerBuilderOptions,
-    client: BollardDocker,
+    client: bollard::Docker,
 }
 
 use std::io::Write;
@@ -93,12 +96,8 @@
 
             self.logger.log_section("Successfully Built!");
             println!("\nRun:");
-<<<<<<< HEAD
-            println!("  docker run -it {}", name);
-=======
             println!("  docker run -it {name}");
 
->>>>>>> 63420d6a
             if self.options.incremental_cache_image.is_some() {
                 incremental_cache.create_image(
                     &incremental_cache_dirs,
@@ -118,13 +117,14 @@
     }
 }
 
+// #[cfg(feature = "buildkit")]
 use futures_util::stream::StreamExt;
 
 impl DockerImageBuilder {
     pub fn new(
         logger: Logger,
         options: DockerBuilderOptions,
-        client: BollardDocker,
+        client: bollard::Docker,
     ) -> DockerImageBuilder {
         DockerImageBuilder {
             logger,
@@ -157,7 +157,6 @@
         }
 
         // Add build environment variables
-<<<<<<< HEAD
         let build_vars: HashMap<String, String> = plan
             .variables
             .clone()
@@ -196,7 +195,7 @@
                 // platform: self.options.platform,
                 labels,
                 nocache: self.options.no_cache,
-                version: BuilderVersion::BuilderBuildKit,
+                version: bollard::image::BuilderVersion::BuilderBuildKit,
                 #[cfg(feature = "buildkit")]
                 pull: true,
                 pull: true,
@@ -207,25 +206,13 @@
             Some(compressed.into()),
         );
 
-        while let Some(core::result::Result::Ok(val)) = stream.next().await {
-            println!("Response: {:?}", val);
-=======
-        for (name, value) in &plan.variables.clone().unwrap_or_default() {
-            docker_build_cmd
-                .arg("--build-arg")
-                .arg(format!("{name}={value}"));
-        }
-
-        // Add user defined tags and labels to the image
-        for t in self.options.tags.clone() {
-            docker_build_cmd.arg("-t").arg(t);
-        }
-        for l in self.options.labels.clone() {
-            docker_build_cmd.arg("--label").arg(l);
-        }
-        for l in self.options.platform.clone() {
-            docker_build_cmd.arg("--platform").arg(l);
->>>>>>> 63420d6a
+        while let Some(core::result::Result::Ok(bollard::models::BuildInfo {
+            aux: Some(BuildInfoAux::BuildKit(inner)),
+            ..
+        })) = stream.next().await
+        {
+            // utf8 encode the val
+            println!("Response: {:?}", inner);
         }
 
         Ok(())
