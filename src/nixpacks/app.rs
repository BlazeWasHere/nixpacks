use std::path::Path;
use std::{env, fs, path::PathBuf};

use anyhow::{bail, Context, Result};
use globset::Glob;
use regex::Regex;
use serde::de::DeserializeOwned;
use walkdir::WalkDir;

#[derive(Debug, Clone)]
pub struct App {
    pub source: PathBuf,
    pub paths: Vec<PathBuf>,
}

impl App {
    pub fn new(path: &str) -> Result<App> {
        let current_dir = env::current_dir()?;
        let source = current_dir
            .join(path)
            .canonicalize()
            .context("Failed to read app source directory")?;

        let dir = fs::read_dir(source.clone()).context("Failed to read app source directory")?;
        let paths: Vec<PathBuf> = dir.map(|path| path.unwrap().path()).collect();

        Ok(App { source, paths })
    }

    pub fn includes_file(&self, name: &str) -> bool {
        fs::canonicalize(self.source.join(name)).is_ok()
    }

    pub fn find_files(&self, pattern: &str) -> Result<Vec<PathBuf>> {
        let full_pattern = self.source.join(pattern);

        let pattern_str = match full_pattern.to_str() {
            Some(s) => s,
            None => return Ok(Vec::new()),
        };

        let walker = WalkDir::new(&self.source);
        let glob = Glob::new(pattern_str)?.compile_matcher();

        let relative_paths = walker
            .sort_by_file_name()
            .into_iter()
            .filter_map(|result| result.ok()) // remove bad ones
            .map(|dir| dir.into_path()) // convert to paths
            .filter(|path| glob.is_match(path)) // find matches
            .collect();

        Ok(relative_paths)
    }

    pub fn has_match(&self, pattern: &str) -> bool {
        let paths = match self.find_files(pattern) {
            Ok(v) => v,
            Err(_e) => return false,
        };
        !paths.is_empty()
    }

    pub fn read_file(&self, name: &str) -> Result<String> {
        let name = self.source.join(name);
        let contents = fs::read_to_string(name)?;
        Ok(contents)
    }

    pub fn find_match(&self, re: &Regex, pattern: &str) -> Result<bool> {
        let paths = match self.find_files(pattern) {
            Ok(v) => v,
            Err(_e) => return Ok(false),
        };

        for path in paths {
            let path_buf = fs::canonicalize(path)?;

            if let Some(p) = path_buf.to_str() {
                let f = self.read_file(p)?;
                if re.find(f.as_str()).is_some() {
                    return Ok(true);
                }
            }
        }

        Ok(false)
    }

    pub fn read_json<T>(&self, name: &str) -> Result<T>
    where
        T: DeserializeOwned,
    {
        let contents = self.read_file(name)?;
        let value: T = serde_json::from_str(contents.as_str())?;
        Ok(value)
    }

    pub fn read_toml<T>(&self, name: &str) -> Result<T>
    where
        T: DeserializeOwned,
    {
        let contents = self.read_file(name)?;
        let toml_file = toml::from_str(contents.as_str())?;
        Ok(toml_file)
    }

<<<<<<< HEAD
    pub fn read_yaml<T>(&self, name: &str) -> Result<T>
    where
        T: DeserializeOwned,
    {
        let contents = self.read_file(name)?;
        let yaml_file = serde_yaml::from_str(contents.as_str())?;
        Ok(yaml_file)
    }

    pub fn strip_source_path(&self, abs: &str) -> Result<String> {
=======
    pub fn strip_source_path(&self, abs_path: &Path) -> Result<PathBuf> {
>>>>>>> 2c3447c6
        let source_str = match self.source.to_str() {
            Some(s) => s,
            None => bail!("Failed to parse source path"),
        };

        // Strip source path from absolute path
        let stripped = match abs_path.strip_prefix(source_str) {
            Ok(p) => p,
            Err(_e) => abs_path,
        };

        // Convert path to PathBuf
        Ok(stripped.to_owned())
    }
}

#[cfg(test)]
mod tests {
    use std::collections::HashMap;

    use super::*;
    use serde::{Deserialize, Serialize};
    use serde_json::{Map, Value};

    #[derive(Serialize, Deserialize)]
    struct TestPackageJson {
        name: String,
        scripts: HashMap<String, String>,
    }

    #[test]
    fn test_creates_app() -> Result<()> {
        let app = App::new("./examples/npm")?;
        assert_eq!(app.paths.len(), 5);
        Ok(())
    }

    #[test]
    fn test_read_file() -> Result<()> {
        let app = App::new("./examples/npm")?;
        assert_eq!(
            app.read_file("index.ts")?.trim_end(),
            "console.log(\"Hello from NPM\");"
        );
        Ok(())
    }

    #[test]
    fn test_read_json_file() -> Result<()> {
        let app = App::new("./examples/npm")?;
        let value: Map<String, Value> = app.read_json("package.json")?;
        assert!(value.get("name").is_some());
        assert_eq!(value.get("name").unwrap(), "npm");
        Ok(())
    }

    #[test]
    fn test_read_structured_json_file() -> Result<()> {
        let app = App::new("./examples/npm")?;
        let value: TestPackageJson = app.read_json("package.json")?;
        assert_eq!(value.name, "npm");
        assert_eq!(value.scripts.get("build").unwrap(), "tsc -p tsconfig.json");
        Ok(())
    }

    #[test]
    fn test_read_toml_file() -> Result<()> {
        let app = App::new("./examples/rust-rocket")?;
        let toml_file: toml::Value = app.read_toml("Cargo.toml")?;
        assert!(toml_file.get("package").is_some());
        assert_eq!(
            toml_file
                .get("package")
                .unwrap()
                .get("name")
                .unwrap()
                .as_str()
                .unwrap(),
            "rocket"
        );
        Ok(())
    }

    #[test]
    fn test_find_files() -> Result<()> {
        let app = App::new("./examples/monorepo")?;
        let m = app.find_files("**/*.tsx").unwrap();
        let dir = env::current_dir().unwrap();
        assert_eq!(
            m,
            vec![
                dir.join("examples/monorepo/packages/client/pages/_app.tsx")
                    .canonicalize()?,
                dir.join("examples/monorepo/packages/client/pages/index.tsx")
                    .canonicalize()?
            ]
        );
        Ok(())
    }

    #[test]
    fn test_find_match() -> Result<()> {
        let app = App::new("./examples/monorepo")?;
        let re = Regex::new(r"className")?;
        let m = app.find_match(&re, "**/*.tsx").unwrap();
        assert!(m);
        Ok(())
    }

    #[test]
    fn test_strip_source_path() -> Result<()> {
        let app = App::new("./examples/npm")?;
        let path_to_strip = app.source.join("foo/bar.txt");
        assert_eq!(
            &app.strip_source_path(&path_to_strip).unwrap(),
            Path::new("foo/bar.txt")
        );
        Ok(())
    }

    #[test]
    fn test_strip_source_path_no_source_prefix() -> Result<()> {
        let app = App::new("./examples/npm")?;
        assert_eq!(
            &app.strip_source_path(Path::new("no/prefix.txt"))?,
            Path::new("no/prefix.txt")
        );
        Ok(())
    }
}<|MERGE_RESOLUTION|>--- conflicted
+++ resolved
@@ -105,7 +105,6 @@
         Ok(toml_file)
     }
 
-<<<<<<< HEAD
     pub fn read_yaml<T>(&self, name: &str) -> Result<T>
     where
         T: DeserializeOwned,
@@ -115,10 +114,7 @@
         Ok(yaml_file)
     }
 
-    pub fn strip_source_path(&self, abs: &str) -> Result<String> {
-=======
     pub fn strip_source_path(&self, abs_path: &Path) -> Result<PathBuf> {
->>>>>>> 2c3447c6
         let source_str = match self.source.to_str() {
             Some(s) => s,
             None => bail!("Failed to parse source path"),
